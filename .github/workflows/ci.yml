name: CI

on:
  workflow_dispatch:
  push:
    branches:
      - "develop"
      - "feature/**"
    paths-ignore:
      - "**.md"
  schedule:
    # UTC の 01:00 は JST だと 10:00 。
    # 1-5 で 月曜日から金曜日
    - cron: "0 1 * * 1-5"

env:
  RUST_BACKTRACE: 1

jobs:
  check:
    runs-on: ubuntu-24.04
    timeout-minutes: 20
    steps:
      - uses: actions/checkout@v5
      - run: rustup update stable
      - run: rustup default stable
      - name: Install packages to build external dependencies
        run: |
          sudo apt-get update
          sudo apt-get install -y meson ninja-build nasm yasm build-essential autoconf automake libtool pkg-config yasm cmake
      - name: Cache cargo
        uses: actions/cache@v4
        with:
          path: |
            ~/.cargo/registry/
            ~/.cargo/git/
            target/

            # 以下のファイルのタイムスタンプが変わってしまうと build.rs が常に再実行されてしまうのでキャッシュする
            **/build.rs
            **/Cargo.toml
          key: ${{ runner.os }}-cargo-${{ hashFiles('**/Cargo.toml') }}-${{ hashFiles('**/build.rs') }}-${{ github.job }}-${{ hashFiles('Cargo.lock') }}
          restore-keys: |
            # Cargo.toml と build.rs はキャッシュから復元するので、古いものを復元するのを避けるために候補キーに含める
            ${{ runner.os }}-cargo-${{ hashFiles('**/Cargo.toml') }}-${{ hashFiles('**/build.rs') }}-${{ github.job }}-
            ${{ runner.os }}-cargo-${{ hashFiles('**/Cargo.toml') }}-${{ hashFiles('**/build.rs') }}-
      - run: cargo check --workspace --exclude shiguredo_fdk_aac --exclude shiguredo_audio_toolbox --exclude shiguredo_video_toolbox --exclude shiguredo_nvcodec

  clippy:
    runs-on: ubuntu-24.04
    timeout-minutes: 20
    steps:
      - uses: actions/checkout@v5
      - run: rustup update stable
      - run: rustup default stable
      - run: rustup component add clippy
      - name: Install packages to build external dependencies
        run: |
          sudo apt-get update
          sudo apt-get install -y meson ninja-build nasm yasm build-essential autoconf automake libtool pkg-config yasm cmake
      - name: Cache cargo
        uses: actions/cache@v4
        with:
          path: |
            ~/.cargo/registry/
            ~/.cargo/git/
            target/

            # 以下のファイルのタイムスタンプが変わってしまうと build.rs が常に再実行されてしまうのでキャッシュする
            **/build.rs
            **/Cargo.toml
          key: ${{ runner.os }}-cargo-${{ hashFiles('**/Cargo.toml') }}-${{ hashFiles('**/build.rs') }}-${{ github.job }}-${{ hashFiles('Cargo.lock') }}
          restore-keys: |
            # Cargo.toml と build.rs はキャッシュから復元するので、古いものを復元するのを避けるために候補キーに含める
            ${{ runner.os }}-cargo-${{ hashFiles('**/Cargo.toml') }}-${{ hashFiles('**/build.rs') }}-${{ github.job }}-
            ${{ runner.os }}-cargo-${{ hashFiles('**/Cargo.toml') }}-${{ hashFiles('**/build.rs') }}-
      - run: cargo clippy --workspace --exclude shiguredo_fdk_aac --exclude shiguredo_audio_toolbox --exclude shiguredo_video_toolbox --exclude shiguredo_nvcodec -- --deny warnings

  test:
    runs-on: ubuntu-24.04
    timeout-minutes: 20
    steps:
      - uses: actions/checkout@v5
      - run: rustup update stable
      - run: rustup default stable
      - name: Install packages to build external dependencies
        run: |
          sudo apt-get update
          sudo apt-get install -y meson ninja-build nasm yasm build-essential autoconf automake libtool pkg-config yasm cmake
      - name: Cache cargo
        uses: actions/cache@v4
        with:
          path: |
            ~/.cargo/registry/
            ~/.cargo/git/
            target/

            # 以下のファイルのタイムスタンプが変わってしまうと build.rs が常に再実行されてしまうのでキャッシュする
            **/build.rs
            **/Cargo.toml
          key: ${{ runner.os }}-cargo-${{ hashFiles('**/Cargo.toml') }}-${{ hashFiles('**/build.rs') }}-${{ github.job }}-${{ hashFiles('Cargo.lock') }}
          restore-keys: |
            # Cargo.toml と build.rs はキャッシュから復元するので、古いものを復元するのを避けるために候補キーに含める
            ${{ runner.os }}-cargo-${{ hashFiles('**/Cargo.toml') }}-${{ hashFiles('**/build.rs') }}-${{ github.job }}-
            ${{ runner.os }}-cargo-${{ hashFiles('**/Cargo.toml') }}-${{ hashFiles('**/build.rs') }}-
      - run: cargo test --workspace --exclude shiguredo_fdk_aac --exclude shiguredo_openh264 --exclude shiguredo_audio_toolbox --exclude shiguredo_video_toolbox --exclude shiguredo_nvcodec

  test-fdk-aac:
    runs-on: ubuntu-24.04
    timeout-minutes: 20
    steps:
      - uses: actions/checkout@v5
      - run: rustup update stable
      - run: rustup default stable
      - name: Install packages to build external dependencies
        run: |
          sudo apt-get update
          sudo apt-get install -y meson ninja-build nasm yasm build-essential autoconf automake libtool pkg-config yasm cmake libfdk-aac-dev
      - name: Cache cargo
        uses: actions/cache@v4
        with:
          path: |
            ~/.cargo/registry/
            ~/.cargo/git/
            target/

            # 以下のファイルのタイムスタンプが変わってしまうと build.rs が常に再実行されてしまうのでキャッシュする
            **/build.rs
            **/Cargo.toml
          key: ${{ runner.os }}-cargo-${{ hashFiles('**/Cargo.toml') }}-${{ hashFiles('**/build.rs') }}-${{ github.job }}-${{ hashFiles('Cargo.lock') }}
          restore-keys: |
            # Cargo.toml と build.rs はキャッシュから復元するので、古いものを復元するのを避けるために候補キーに含める
            ${{ runner.os }}-cargo-${{ hashFiles('**/Cargo.toml') }}-${{ hashFiles('**/build.rs') }}-${{ github.job }}-
            ${{ runner.os }}-cargo-${{ hashFiles('**/Cargo.toml') }}-${{ hashFiles('**/build.rs') }}-
      - run: cargo test --package shiguredo_fdk_aac
      - run: cargo test --features fdk-aac

      - run: cargo build --features fdk-aac
      - run: ldd target/debug/hisui
      - name: FDK-AAC が動的リンクされることを確認する
        run: ldd target/debug/hisui | grep fdk-aac

      - run: cargo build
      - run: ldd target/debug/hisui
      - name: FDK-AAC がリンクされないことを確認する
        run: if ldd target/debug/hisui | grep -q fdk-aac; then exit 1; else exit 0; fi

  test-openh264:
    runs-on: ubuntu-24.04
    timeout-minutes: 20
    env:
      OPENH264_VERSION: "2.6.0"
      OPENH264_PATH: ${{ github.workspace }}/libopenh264.so
    steps:
      - uses: actions/checkout@v5
      - run: rustup update stable
      - run: rustup default stable
      - name: Install packages to build external dependencies
        run: |
          sudo apt-get update
          sudo apt-get install -y meson ninja-build nasm yasm build-essential autoconf automake libtool pkg-config yasm cmake
      - name: Cache cargo
        uses: actions/cache@v4
        with:
          path: |
            ~/.cargo/registry/
            ~/.cargo/git/
            target/

            # 以下のファイルのタイムスタンプが変わってしまうと build.rs が常に再実行されてしまうのでキャッシュする
            **/build.rs
            **/Cargo.toml
          key: ${{ runner.os }}-cargo-${{ hashFiles('**/Cargo.toml') }}-${{ hashFiles('**/build.rs') }}-${{ github.job }}-${{ hashFiles('Cargo.lock') }}
          restore-keys: |
            # Cargo.toml と build.rs はキャッシュから復元するので、古いものを復元するのを避けるために候補キーに含める
            ${{ runner.os }}-cargo-${{ hashFiles('**/Cargo.toml') }}-${{ hashFiles('**/build.rs') }}-${{ github.job }}-
            ${{ runner.os }}-cargo-${{ hashFiles('**/Cargo.toml') }}-${{ hashFiles('**/build.rs') }}-
      - name: Download libopenh264 v${{ env.OPENH264_VERSION }}
        run: |
          curl -LO http://ciscobinary.openh264.org/libopenh264-${{ env.OPENH264_VERSION }}-linux64.8.so.bz2
          bzip2 -d libopenh264-${{ env.OPENH264_VERSION }}-linux64.8.so.bz2
          mv libopenh264-${{ env.OPENH264_VERSION }}-linux64.8.so ${{ env.OPENH264_PATH }}
      - run: cargo test -p hisui -p shiguredo_openh264

  valgrind:
    runs-on: ubuntu-24.04
    timeout-minutes: 20
    env:
      OPENH264_VERSION: "2.6.0"
      OPENH264_PATH: ${{ github.workspace }}/libopenh264.so
    steps:
      - uses: actions/checkout@v5
      - run: rustup update stable
      - run: rustup default stable
      - name: Install packages to build external dependencies
        run: |
          sudo apt-get update
          sudo apt-get install -y meson ninja-build nasm yasm build-essential autoconf automake libtool pkg-config yasm cmake valgrind libfdk-aac-dev
      - name: Cache cargo
        uses: actions/cache@v4
        with:
          path: |
            ~/.cargo/registry/
            ~/.cargo/git/
            target/

            # cargo-valgrind 用に bin/ もキャッシュする
            ~/.cargo/bin/

            # 以下のファイルのタイムスタンプが変わってしまうと build.rs が常に再実行されてしまうのでキャッシュする
            **/build.rs
            **/Cargo.toml
          key: ${{ runner.os }}-cargo-${{ hashFiles('**/Cargo.toml') }}-${{ hashFiles('**/build.rs') }}-${{ github.job }}-${{ hashFiles('Cargo.lock') }}
          restore-keys: |
            # Cargo.toml と build.rs はキャッシュから復元するので、古いものを復元するのを避けるために候補キーに含める
            ${{ runner.os }}-cargo-${{ hashFiles('**/Cargo.toml') }}-${{ hashFiles('**/build.rs') }}-${{ github.job }}-
            ${{ runner.os }}-cargo-${{ hashFiles('**/Cargo.toml') }}-${{ hashFiles('**/build.rs') }}-
      - name: Download libopenh264 v${{ env.OPENH264_VERSION }}
        run: |
          curl -LO http://ciscobinary.openh264.org/libopenh264-${{ env.OPENH264_VERSION }}-linux64.8.so.bz2
          bzip2 -d libopenh264-${{ env.OPENH264_VERSION }}-linux64.8.so.bz2
          mv libopenh264-${{ env.OPENH264_VERSION }}-linux64.8.so ${{ env.OPENH264_PATH }}
      - run: cargo install cargo-valgrind || echo 'already installed'
<<<<<<< HEAD
      - run: cargo valgrind test --workspace --exclude shiguredo_audio_toolbox --exclude shiguredo_video_toolbox --exclude shiguredo_nvcodec
=======
      - name: Run valgrind tests
        env:
          VALGRINDFLAGS: --leak-check=full --track-origins=yes --verbose --num-callers=50 --keep-debuginfo=yes
        run: cargo valgrind test --workspace --exclude shiguredo_audio_toolbox --exclude shiguredo_video_toolbox
>>>>>>> 3a7d8df3

  docs_rs:
    runs-on: ubuntu-24.04
    timeout-minutes: 20
    env:
      DOCS_RS: 1
    steps:
      # docs.rs 向けでは外部ライブラリのビルドは走らないので依存パッケージなどのインストールは不要
      - uses: actions/checkout@v5
      - run: rustup update stable
      - run: rustup default stable
      # TODO: `--exclude shiguredo_nvcodec` はあとで削除する
      - run: cargo doc --workspace --exclude hisui  --exclude shiguredo_nvcodec

  slack_notify_failed:
    needs: [check, clippy, test, test-fdk-aac, test-openh264, valgrind, docs_rs]
    timeout-minutes: 20
    runs-on: ubuntu-24.04
    if: failure()
    steps:
      - name: Slack Notification
        uses: rtCamp/action-slack-notify@v2
        env:
          SLACK_CHANNEL: hisui
          SLACK_COLOR: danger
          SLACK_ICON_EMOJI: ":japanese_ogre:"
          SLACK_TITLE: "FAILED"
          SLACK_MESSAGE: <${{ github.server_url }}/${{ github.repository }}/actions/runs/${{ github.run_id }}|${{github.event.head_commit.message }}>
          SLACK_WEBHOOK: ${{ secrets.SLACK_WEBHOOK }}
<|MERGE_RESOLUTION|>--- conflicted
+++ resolved
@@ -221,14 +221,10 @@
           bzip2 -d libopenh264-${{ env.OPENH264_VERSION }}-linux64.8.so.bz2
           mv libopenh264-${{ env.OPENH264_VERSION }}-linux64.8.so ${{ env.OPENH264_PATH }}
       - run: cargo install cargo-valgrind || echo 'already installed'
-<<<<<<< HEAD
-      - run: cargo valgrind test --workspace --exclude shiguredo_audio_toolbox --exclude shiguredo_video_toolbox --exclude shiguredo_nvcodec
-=======
       - name: Run valgrind tests
         env:
           VALGRINDFLAGS: --leak-check=full --track-origins=yes --verbose --num-callers=50 --keep-debuginfo=yes
-        run: cargo valgrind test --workspace --exclude shiguredo_audio_toolbox --exclude shiguredo_video_toolbox
->>>>>>> 3a7d8df3
+        run: cargo valgrind test --workspace --exclude shiguredo_audio_toolbox --exclude shiguredo_video_toolbox --exclude shiguredo_nvcodec
 
   docs_rs:
     runs-on: ubuntu-24.04
